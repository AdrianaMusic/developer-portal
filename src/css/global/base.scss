--- conflicted
+++ resolved
@@ -15,7 +15,6 @@
   padding: 0;
 }
 
-<<<<<<< HEAD
 .mzp-l-content {
   max-width: $container-max-width + ($grid-gap * 2);
   min-width: none;
@@ -28,8 +27,8 @@
   @media #{$mq-lg} {
     padding: $layout-xs $grid-gap;
   }
-=======
+}
+
 .hidden {
   display: none;
->>>>>>> fd338b02
 }