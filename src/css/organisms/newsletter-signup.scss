.newsletter-signup {
  margin: 0 auto 24px;
  max-width: unset;

  background: $color-white;
  color: $color-black;
  padding: $spacing-xl 0 $spacing-sm;

  @media #{$mq-md} {
    display: flex;
  }

  .mzp-c-newsletter-image {
    display: none;
    visibility: hidden;
    @media #{$mq-md} {
      display: block;
      visibility: visible;
      margin: 13px auto 0 auto;
      padding-left: 100px;
      max-width: 50%;
    }
  }

  .newsletter-content-wrapper {
    @media #{$mq-md} {
      width: 50%;
    }
  }

  .newsletter-cta-copy {
    @media #{$mq-md} {
      padding-left: $spacing-2xl;
    }
  }

  .mzp-c-newsletter-form {
    @media #{$mq-md} {
      float: left;
      max-width: 670px;
      padding: 0 $spacing-lg 0 $spacing-2xl;
    }
  }

  .newsletter-email {
    width: 100%;
    @media #{$mq-md} {
      width: 80%;
    }
  }

  .mzp-c-button {
    margin-bottom: 0;
    width: 100%;
    @media #{$mq-md} {
      width: 80%;
    }
  }

  .newsletter-privacy-wrapper {
    width: 100%;
    @media #{$mq-md} {
      width: 80%;
    }
  }
}

.newsletter-signup--compact {
  .newsletter-content-wrapper {
    @media #{$mq-md} {
      width: 66%;
      padding-left: calc(#{$spacing-sm} + #{$spacing-xs});
    }
    @media #{$mq-lg} {
      padding-left: 0;
    }
  }

  .mzp-c-newsletter-image {
    padding: 0 $spacing-lg 0 0;
    img {
      max-height: 200px;
    }
  }
  .mzp-c-newsletter-form,
  .newsletter-cta-copy {
    padding: 0;
    @media #{$mq-lg} {
      width: calc(50% - #{$spacing-sm} / 2);
      float: left;
    }
  }
  .newsletter-cta-copy {
    @media #{$mq-lg} {
      padding: 0 $spacing-lg 0 $spacing-sm;
    }
  }
  .mzp-c-newsletter-form {
    @media #{$mq-lg} {
<<<<<<< HEAD
      padding-top: $spacing-xs;
      padding: 0 0 0 $spacing-lg;
=======
      padding: $spacing-xs 0 0 $spacing-lg;
>>>>>>> 593206fe
    }
  }

  .mzp-c-button,
  .newsletter-email,
  .newsletter-privacy-wrapper {
    @media #{$mq-lg} {
      width: 100%;
    }
  }
}<|MERGE_RESOLUTION|>--- conflicted
+++ resolved
@@ -97,12 +97,7 @@
   }
   .mzp-c-newsletter-form {
     @media #{$mq-lg} {
-<<<<<<< HEAD
-      padding-top: $spacing-xs;
-      padding: 0 0 0 $spacing-lg;
-=======
       padding: $spacing-xs 0 0 $spacing-lg;
->>>>>>> 593206fe
     }
   }
 
