--- conflicted
+++ resolved
@@ -28,16 +28,6 @@
       background-size: 100%;
     }
   }
-<<<<<<< HEAD
-  .mzp-c-menu-item {
-    padding: 0 24px 12px 0;
-    .mzp-c-menu-item-desc {
-      margin: $spacing-sm 0 0 $spacing-2xl;
-
-      p {
-        margin-bottom: 0;
-      }
-=======
 }
 
 .header .mzp-c-menu-item {
@@ -47,27 +37,16 @@
     margin: $spacing-sm 0 0 $spacing-2xl;
     p {
       margin-bottom: 0;
->>>>>>> 77c8d331
     }
   }
 
   .mzp-c-menu-item-link {
     padding-bottom: 0;
 
-<<<<<<< HEAD
-    .mzp-c-menu-item-link {
-      padding-bottom: 0;
-      .mzp-c-menu-item-icon {
-        top: 0;
-        @media #{$mq-md} {
-          top: 8px;
-        }
-=======
     .mzp-c-menu-item-icon {
       top: 0;
       @media #{$mq-md} {
         top: 8px;
->>>>>>> 77c8d331
       }
     }
   }
