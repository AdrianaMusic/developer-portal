--- conflicted
+++ resolved
@@ -29,15 +29,9 @@
     left: 4px;
   }
 
-<<<<<<< HEAD
   a {
+    color: $color-white;
     margin-top: 8px;
     padding: 4px 12px 8px;
   }
-=======
-.card-featured a {
-  color: $color-white;
-  margin-top: 8px;
-  padding: 4px 12px 8px;
->>>>>>> 3f6d3c9e
 }