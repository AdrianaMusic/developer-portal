@media (max-width: 768px) {
  .item-topic-link {
    margin: 0;
    width: 50%;
  }  
}

@media (min-width: 768px) {
  .item-topic-link {
    margin: 0 16px;
    width: 16%;
  }
}

.item-topic-link {
  text-decoration: none;

  h4 {
    background-color: $color-white;
    color: $color-purple-70;
    display: inline-block;
    margin-bottom: 0;
  }
  
  h5 {
    margin-top: 8px;
    text-align: center;
  }
}

.item-topic-link-bg {
  align-items: center;
  border-radius: 50%;
  display: flex;
  height: 130px;
  justify-content: center;
  margin: 0 auto;
  width: 130px;
<<<<<<< HEAD
=======
}

.item-topic-link-home {
  background-color: $color-black;
}

.item-topic-link-topic {
  background-color: $color-purple-70;
}

h4 {
  background-color: $color-white;
  display: inline-block;
  margin-bottom: 0;
}

.item-topic-link-home h4 {
  color: $color-black;
}

.item-topic-link-topic h4 {
  color: $color-purple-70;
}

h5 {
  color: $color-black;
  margin-top: 8px;
  text-align: center;
>>>>>>> 3f6d3c9e
}<|MERGE_RESOLUTION|>--- conflicted
+++ resolved
@@ -17,7 +17,6 @@
 
   h4 {
     background-color: $color-white;
-    color: $color-purple-70;
     display: inline-block;
     margin-bottom: 0;
   }
@@ -36,35 +35,20 @@
   justify-content: center;
   margin: 0 auto;
   width: 130px;
-<<<<<<< HEAD
-=======
 }
 
 .item-topic-link-home {
   background-color: $color-black;
+
+  h4 {
+    color: $color-black;
+  }
 }
 
 .item-topic-link-topic {
   background-color: $color-purple-70;
-}
 
-h4 {
-  background-color: $color-white;
-  display: inline-block;
-  margin-bottom: 0;
-}
-
-.item-topic-link-home h4 {
-  color: $color-black;
-}
-
-.item-topic-link-topic h4 {
-  color: $color-purple-70;
-}
-
-h5 {
-  color: $color-black;
-  margin-top: 8px;
-  text-align: center;
->>>>>>> 3f6d3c9e
+  h4 {
+    color: $color-purple-70;
+  }
 }