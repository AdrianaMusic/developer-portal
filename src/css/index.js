<<<<<<< HEAD
/*
TODO
*/
=======
>>>>>>> 0f8bbaf3
import './global';
import './atoms';
import './molecules';
import './organisms';
import './templates';<|MERGE_RESOLUTION|>--- conflicted
+++ resolved
@@ -1,9 +1,3 @@
-<<<<<<< HEAD
-/*
-TODO
-*/
-=======
->>>>>>> 0f8bbaf3
 import './global';
 import './atoms';
 import './molecules';
