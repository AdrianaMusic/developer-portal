{% load wagtailimages_tags %}
{% image page.header_image width-464 as header_image %}

<header class="article-header">
  <div class="article-header-container">
    <div class="article-header-image">
      <img 
        src="{{ header_image.url }}" 
        width="{{ header_image.width }}"
        height="{{ header_image.height }}" 
        alt="{{ header_image.alt }}" />
      <div class="article-header-pattern"></div>
    </div>
    <div class="article-header-details">
      <div class="article-header-highlight">
        <span class="highlight">Featured</span>
      </div>
      <h2>{{ title }}</h2>
      <div class="article-header-subtitle">
        {{ intro }}
      </div>
      {% include "molecules/article-details.html" with date=page.date %}
    </div>
<<<<<<< HEAD
    {% include "molecules/article-details.html" with date=page.date read_time=read_time %}
=======
>>>>>>> e9494a36
  </div>
</header><|MERGE_RESOLUTION|>--- conflicted
+++ resolved
@@ -21,9 +21,5 @@
       </div>
       {% include "molecules/article-details.html" with date=page.date %}
     </div>
-<<<<<<< HEAD
-    {% include "molecules/article-details.html" with date=page.date read_time=read_time %}
-=======
->>>>>>> e9494a36
   </div>
 </header>