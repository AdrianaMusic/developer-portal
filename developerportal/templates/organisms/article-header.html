{% load wagtailimages_tags %}
{% image page.header_image width-464 as header_image %}

<header class="article-header">
<<<<<<< HEAD
  <div class="article-header-image">
    <img 
      src="{{ header_image.url }}" 
      width="{{ header_image.width }}"
      height="{{ header_image.height }}" 
      alt="{{ header_image.alt }}" />
  </div>
  <div class="article-header-details">
    <div class="article-header-highlight">
      <span class="highlight">Featured</span>
=======
  <div class="article-header-container">
    <div class="article-header-image">
      <img src="https://hacks.mozilla.org/files/2019/05/Worker-Threads-Panel.png">
      <div class="article-header-pattern"></div>
>>>>>>> d5040402
    </div>
    <div class="article-header-details">
      <div class="article-header-highlight">
        <span class="highlight">Featured</span>
      </div>
      <h2>{{ title }}</h2>
      <div class="article-header-subtitle">
        {{ intro }}
      </div>
      {% include "molecules/article-details.html" with date=page.date %}
    </div>
  </div>
</header><|MERGE_RESOLUTION|>--- conflicted
+++ resolved
@@ -2,23 +2,14 @@
 {% image page.header_image width-464 as header_image %}
 
 <header class="article-header">
-<<<<<<< HEAD
-  <div class="article-header-image">
-    <img 
-      src="{{ header_image.url }}" 
-      width="{{ header_image.width }}"
-      height="{{ header_image.height }}" 
-      alt="{{ header_image.alt }}" />
-  </div>
-  <div class="article-header-details">
-    <div class="article-header-highlight">
-      <span class="highlight">Featured</span>
-=======
   <div class="article-header-container">
     <div class="article-header-image">
-      <img src="https://hacks.mozilla.org/files/2019/05/Worker-Threads-Panel.png">
+      <img 
+        src="{{ header_image.url }}" 
+        width="{{ header_image.width }}"
+        height="{{ header_image.height }}" 
+        alt="{{ header_image.alt }}" />
       <div class="article-header-pattern"></div>
->>>>>>> d5040402
     </div>
     <div class="article-header-details">
       <div class="article-header-highlight">
