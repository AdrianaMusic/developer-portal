{% load static %}
{% load wagtailcore_tags %}
{% load wagtailimages_tags %}

{% image person.card_image fill-375x210 as img %}

{% if person.role == "staff" %}
  {% static "img/placeholders/person_16_9.jpg" as fallback_url %}
{% else %}
  {% static "img/placeholders/person_16_9.jpg" as fallback_url %}
{% endif %}

<<<<<<< HEAD
{% with node_type|default:"div" as el %}

=======
{% with node_type|default:"li" as el %}
>>>>>>> 4cabd229
<{{el}} class="mzp-c-card mzp-c-card-medium mzp-has-aspect-16-9 card-person">
  {% if type == 'speaker' or type == 'person' or type == 'author' %}
    <a href="{% pageurl person %}" class="mzp-c-card-block-link" data-type="{{ person.resource_type }}">
  {% endif %}
  {% if type == 'external_speaker' and person.url %}
    <a href="{{ person.url }}" class="mzp-c-card-block-link" data-type="{{ person.resource_type }}" target="_blank" rel="nofollow noreferrer noopener">
  {% endif %}
  {% if type == 'external_author' and person.url %}
    <a href="{{ person.url }}" class="mzp-c-card-block-link" data-type="{{ person.resource_type }}" target="_blank" rel="nofollow noreferrer noopener">
  {% endif %}
      <div class="mzp-c-card-media-wrapper">
        <img class="mzp-c-card-image" src="{% firstof img.url fallback_url %}" alt="">
      </div>
      <div class="mzp-c-card-content">
        <div class="mzp-c-card-tag">
          {% if custom_title %}
            {{custom_title}}
          {% else %}
            {{person.get_role_display}}
          {% endif %}
        </div>
        <h3 class="mzp-c-card-title">
            {{ person.display_title }}
        </h3>
        <div class="mzp-c-card-desc">
          {{ person.job_title }}
        </div>
      </div>

  {% if type == 'speaker' or type == 'person' or type == 'author' %}
    </a>
  {% endif %}
  {% if type == 'external_speaker' and person.url %}
    </a>
  {% endif %}
  {% if type == 'external_author' and person.url %}
    </a>
  {% endif %}

</{{el}}>
{% endwith %}<|MERGE_RESOLUTION|>--- conflicted
+++ resolved
@@ -10,12 +10,7 @@
   {% static "img/placeholders/person_16_9.jpg" as fallback_url %}
 {% endif %}
 
-<<<<<<< HEAD
-{% with node_type|default:"div" as el %}
-
-=======
 {% with node_type|default:"li" as el %}
->>>>>>> 4cabd229
 <{{el}} class="mzp-c-card mzp-c-card-medium mzp-has-aspect-16-9 card-person">
   {% if type == 'speaker' or type == 'person' or type == 'author' %}
     <a href="{% pageurl person %}" class="mzp-c-card-block-link" data-type="{{ person.resource_type }}">
