--- conflicted
+++ resolved
@@ -115,17 +115,10 @@
           Clear
         </a>
       </header>
-<<<<<<< HEAD
-      <label for="id_search" class="visually-hidden">
-        Search
-      </label>
-      <input id="id_search" class="filter-form-search js-search-input" name="search" value="" placeholder="Refine with keywords"/>
-=======
       <label for="{{search_input_id}}" class="visually-hidden">
         Search
       </label>
       <input id="{{search_input_id}}" class="filter-form-search js-search-input" name="search" value="" placeholder="Refine with keywords"/>
->>>>>>> b5cdc1e7
     </fieldset>
   {% endif %}
 
