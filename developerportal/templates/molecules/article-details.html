{% load wagtailcore_tags %}
{% load wagtailimages_tags %}

{% image author.profile_picture width-60 as author_pic %}
<a class="article-details" href="{{ author.url }}">
  {% if author_pic %}
    <img
      src="{{ author_pic.url }}"
      width="{{ author_pic.width }}"
      height="{{ author_pic.height }}"
      alt="{{ author_pic.alt }}"/>
  {% else %}
    <img src="https://via.placeholder.com/60"/>
  {% endif %}
  <div class="article-details-meta">
    <p>{{ author.title }} &middot; Mixed Reality Blog</p>
    <p>{{ date }}</p>
  </div>
<<<<<<< HEAD
</a>
{% endwith %}
=======
</div>
>>>>>>> db5c43ad
<|MERGE_RESOLUTION|>--- conflicted
+++ resolved
@@ -16,9 +16,4 @@
     <p>{{ author.title }} &middot; Mixed Reality Blog</p>
     <p>{{ date }}</p>
   </div>
-<<<<<<< HEAD
-</a>
-{% endwith %}
-=======
-</div>
->>>>>>> db5c43ad
+</a>