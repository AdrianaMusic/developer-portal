{% load wagtailcore_tags %}
{% load wagtailimages_tags %}

{% with page.author.specific as author %}
{% image author.profile_picture width-60 as author_pic %}
<div class="article-details">
  {% if author_pic %}
    <img
      src="{{ author_pic.url }}" 
      width="{{ author_pic.width }}"
      height="{{ author_pic.height }}" 
      alt="{{ author_pic.alt }}"/>
  {% else %}
    <img src="https://via.placeholder.com/60"/>
  {% endif %}
  <div class="article-details-meta">
<<<<<<< HEAD
    <p>Josh Marinacci &middot; Mixed Reality Blog</p>
    <p>{{ date }} &middot; {{ read_time }}</p>
=======
    <p>{{ author.title }} &middot; Mixed Reality Blog</p>
    <p>{{ date }}</p>
>>>>>>> e9494a36
  </div>
</div>
{% endwith %}<|MERGE_RESOLUTION|>--- conflicted
+++ resolved
@@ -14,13 +14,8 @@
     <img src="https://via.placeholder.com/60"/>
   {% endif %}
   <div class="article-details-meta">
-<<<<<<< HEAD
-    <p>Josh Marinacci &middot; Mixed Reality Blog</p>
-    <p>{{ date }} &middot; {{ read_time }}</p>
-=======
     <p>{{ author.title }} &middot; Mixed Reality Blog</p>
     <p>{{ date }}</p>
->>>>>>> e9494a36
   </div>
 </div>
 {% endwith %}