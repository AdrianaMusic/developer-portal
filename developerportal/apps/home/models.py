--- conflicted
+++ resolved
@@ -9,8 +9,10 @@
 )
 
 class HomePage(Page):
-<<<<<<< HEAD
-    subpage_types = []
+    subpage_types = [
+      'articles.Articles',
+      'topics.Topic'
+    ]
     template = 'home.html'
 
     # Fields
@@ -34,11 +36,4 @@
 
     def get_context(self, request):
         context = super().get_context(request)
-        return context
-=======
-    subpage_types = [
-      'articles.Articles',
-      'topics.Topic'
-    ]
-    template = 'home.html'
->>>>>>> 6a8e9d99
+        return context