--- conflicted
+++ resolved
@@ -62,7 +62,6 @@
 
 
 MOZILLA_SUPPORT_STRING = "Sponsored by Mozilla"
-<<<<<<< HEAD
 POSTS_PAGE_SEARCH_FIELDS = ["title", "description"]
 EVENTS_PAGE_SEARCH_FIELDS = ["title", "description"]
 
@@ -84,9 +83,7 @@
     "ContentPage": CONTENT,
     "Topic": TOPIC,
 }
-=======
 
 ABOUT_PAGE_SLUG = (
     "about"
-)  # needs to be kept in sync with DB, but better defined in one place
->>>>>>> 522fc40a
+)  # needs to be kept in sync with DB, but better defined in one place