--- conflicted
+++ resolved
@@ -84,16 +84,12 @@
     "Topic": TOPIC,
 }
 
-<<<<<<< HEAD
 ABOUT_PAGE_SLUG = (
     "about"
 )  # needs to be kept in sync with DB, but better defined in one place
 
 NON_SPACE_WHITESPACE = "\n\t\r"
-=======
-NON_SPACE_WHITESPACE = "\n\t\r"
 
 ABOUT_PAGE_SLUG = (
     "about"
-)  # needs to be kept in sync with DB, but better defined in one place
->>>>>>> 8e05b170
+)  # needs to be kept in sync with DB, but better defined in one place