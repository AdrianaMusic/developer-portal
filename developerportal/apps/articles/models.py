--- conflicted
+++ resolved
@@ -1,30 +1,28 @@
-<<<<<<< HEAD
 import datetime
+
 from django.db import models
 
+from wagtail.admin.edit_handlers import FieldPanel, StreamFieldPanel
 from wagtail.core.models import Page
 from wagtail.core.fields import RichTextField
-from wagtail.admin.edit_handlers import FieldPanel
-=======
-from wagtail.admin.edit_handlers import StreamFieldPanel
 from wagtail.core.models import Page
 
 from developerportal.apps.common.fields import CustomStreamField
 
->>>>>>> 6773634f
 
 class Article(Page):
     template = 'article.html'
 
-<<<<<<< HEAD
     # Fields
     intro = RichTextField("Intro", default='')
     date = models.DateField("Article date", default=datetime.date.today)
+    body = CustomStreamField()
 
     # Editor panel configuration
     content_panels = Page.content_panels + [
       FieldPanel('intro'),
-      FieldPanel('date')
+      FieldPanel('date'),
+      StreamFieldPanel('body'),
     ]
 
     def get_context(self, request):
@@ -35,11 +33,4 @@
         # up to 3
         articles = Article.objects.all().live().not_page(self).order_by('-date')[:3]
         context['articles'] = articles
-        return context
-=======
-    body = CustomStreamField()
-
-    content_panels = Page.content_panels + [
-        StreamFieldPanel('body'),
-    ]
->>>>>>> 6773634f
+        return context