--- conflicted
+++ resolved
@@ -1,7 +1,4 @@
 import datetime
-<<<<<<< HEAD
-from django.db import models
-=======
 
 from django.db import models
 
@@ -11,11 +8,7 @@
 from wagtail.core.models import Page
 
 from developerportal.apps.common.fields import CustomStreamField
->>>>>>> 000eac8f
 
-from wagtail.core.models import Page
-from wagtail.core.fields import RichTextField
-from wagtail.admin.edit_handlers import FieldPanel
 
 class Article(Page):
     template = 'article.html'
@@ -23,20 +16,13 @@
     # Fields
     intro = RichTextField("Intro", default='')
     date = models.DateField("Article date", default=datetime.date.today)
-<<<<<<< HEAD
-=======
     body = CustomStreamField()
->>>>>>> 000eac8f
 
     # Editor panel configuration
     content_panels = Page.content_panels + [
       FieldPanel('intro'),
-<<<<<<< HEAD
-      FieldPanel('date')
-=======
       FieldPanel('date'),
       StreamFieldPanel('body'),
->>>>>>> 000eac8f
     ]
 
     def get_context(self, request):
