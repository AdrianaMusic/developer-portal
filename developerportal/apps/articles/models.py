--- conflicted
+++ resolved
@@ -68,10 +68,7 @@
     def get_context(self, request):
         context = super().get_context(request)
         context['related_articles'] = self.get_related(limit=3)
-<<<<<<< HEAD
         context['article_topic'] = self.get_article_topic()
-=======
->>>>>>> f481590d
         context['read_time'] = str(readtime.of_html(str(self.body)))
         return context
 
@@ -92,7 +89,7 @@
 
     def get_article_topic(self):
         # pylint: disable=no-member
-        article_topics = self.labels.get_object_list()
+        article_topics = self.topics.get_object_list()
         if len(article_topics) > 0:
             return article_topics[0] 
         else:
