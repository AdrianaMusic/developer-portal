--- conflicted
+++ resolved
@@ -8,15 +8,7 @@
   <main>
     <div class="container">
       <div class="grid grid-article">
-<<<<<<< HEAD
         {% include "organisms/article-header.html" with title=page.title intro=page.intro|richtext date=page.date %}
-=======
-        <div class="article-header">
-          <h1>{{ page.title }}</h1>
-          {{ page.intro|richtext }}
-          <span>{{ page.date }}</span>
-        </div>
->>>>>>> 000eac8f
         <div class="article-content">
           {% for block in page.body %}
             {{ block }}
