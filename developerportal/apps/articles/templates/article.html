{% extends "base.html" %}
{% load static %}
{% load wagtailcore_tags %}

{% block body_class %}article-detail{% endblock %}

{% block content %}
<<<<<<< HEAD
  <h1>{{ page.title }}</h1>
  {{ page.intro|richtext }}
  <span>{{ page.date }}</span>

  <h2>Read more</h2>
  {% for article in articles %}
    {% with article=article.specific %}
    <a href="{% pageurl article %}" class="card--link">
    <div class="card">
      <div class="card--content">
        <h3>
          {{ article.title }}
        </h3>
        <span>{{ article.date }}</span>
      </div>
    </div>
    </a>
    {% endwith %}
  {% endfor %}
=======
  <main>
    <div class="container">
      <div class="grid grid-article">
        <div class="article-header">
          <h1>{{ self.title }}</h1>
        </div>
        <div class="article-content">
          TODO
        </div>
        <div class="article-sidebar">
          TODO
        </div>
      </div>
    </div>
  </main>
>>>>>>> 0f8bbaf3
{% endblock content %}<|MERGE_RESOLUTION|>--- conflicted
+++ resolved
@@ -5,41 +5,34 @@
 {% block body_class %}article-detail{% endblock %}
 
 {% block content %}
-<<<<<<< HEAD
-  <h1>{{ page.title }}</h1>
-  {{ page.intro|richtext }}
-  <span>{{ page.date }}</span>
-
-  <h2>Read more</h2>
-  {% for article in articles %}
-    {% with article=article.specific %}
-    <a href="{% pageurl article %}" class="card--link">
-    <div class="card">
-      <div class="card--content">
-        <h3>
-          {{ article.title }}
-        </h3>
-        <span>{{ article.date }}</span>
-      </div>
-    </div>
-    </a>
-    {% endwith %}
-  {% endfor %}
-=======
   <main>
     <div class="container">
       <div class="grid grid-article">
         <div class="article-header">
-          <h1>{{ self.title }}</h1>
+          <h1>{{ page.title }}</h1>
+          {{ page.intro|richtext }}
+          <span>{{ page.date }}</span>
         </div>
         <div class="article-content">
           TODO
         </div>
         <div class="article-sidebar">
-          TODO
+          <h3>Read more</h3>
+          {% for article in articles %}
+            {% with article=article.specific %}
+            <a href="{% pageurl article %}" class="card--link">
+            <div class="card">
+              <img src="https://via.placeholder.com/280x177">
+              <div class="card--content">
+                <h5>{{ article.title }}</h5>
+                <span>{{ article.date }}</span>
+              </div>
+            </div>
+            </a>
+            {% endwith %}
+          {% endfor %}
         </div>
       </div>
     </div>
   </main>
->>>>>>> 0f8bbaf3
 {% endblock content %}