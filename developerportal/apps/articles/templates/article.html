--- conflicted
+++ resolved
@@ -6,11 +6,7 @@
 {% block content %}
   <main>
     <div class="container">
-<<<<<<< HEAD
-      <div class="grid">
-=======
       <div class="grid grid-article">
->>>>>>> 0f8bbaf3
         <div class="article-header">
           <h1>{{ self.title }}</h1>
         </div>
