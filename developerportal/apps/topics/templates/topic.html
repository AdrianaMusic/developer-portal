{% extends "base.html" %}
{% load static %}
{% load app_filters %}
{% load wagtailcore_tags %}

{% block body_class %}topic-detail{% endblock %}

{% block header %}
  {% include "header.html" %}
  {% include "utils/accent-color.html" with color="#00ddff" %}
{% endblock %}

{% block content %}
<main>
  <div class="topic-grid">
    {% include "organisms/topic-header.html" with title=page.title intro=page.intro date=page.date %}
    <div class="topic-content">
      {% include "organisms/featured.html" with featured=featured %}
<<<<<<< HEAD
      {% include "organisms/get-started.html" %}
      <div class="topic-content">
        <!-- content managed content goes here -->
=======
      <section>
        <div class="section-header">
          <h2>Get started</h2>
        </div>
        <div class="card-container">
          {% for i in 3|times %}
            {% include "molecules/item-get-started.html" %}
          {% endfor %}
        </div>
      </section>
      <!-- content managed content goes here -->
      <section>
>>>>>>> db5c43ad
        {% for block in page.body %}
          {{ block }}
        {% endfor %}
      </section>
    </div>
    {% with subtopics=self.get_children.specific %}
      {% if subtopics %}
        {% include "organisms/topic-links.html" with topics=subtopics pagetheme='topic' %}
      {% endif %}
    {% endwith %}
    <div class="topic-content">
      <section>
        <div class="section-header">
          <h2>Latest news</h2>
          <a href="">See more</a>
        </div>
        <div class="card-container">
          {% for i in 6|times %}
            {% include "molecules/card-news.html" %}
          {% endfor %}
        </div>
      </section>
      <section>
        <div class="section-header">
          <h2>Meet the Mozillians</h2>
          <a href="">See more</a>
        </div>
        <div class="item-mozillian-container">
          {% for i in 3|times %}
            {% include "molecules/item-mozillian.html" %}
          {% endfor %}
        </div>
      </section>
      <section>
        <div class="section-header">
          <h2>Upcoming events</h2>
          <a href="">See more</a>
        </div>
        <div class="card-event-container">
          {% for i in 5|times %}
            {% include "molecules/card-event.html" %}
          {% endfor %}
        </div>
      </section>
      <section>
        {% include "organisms/newsletter-signup.html" %}
      </section>
    </div>
  </div>
</main>
{% endblock content %}<|MERGE_RESOLUTION|>--- conflicted
+++ resolved
@@ -16,27 +16,12 @@
     {% include "organisms/topic-header.html" with title=page.title intro=page.intro date=page.date %}
     <div class="topic-content">
       {% include "organisms/featured.html" with featured=featured %}
-<<<<<<< HEAD
       {% include "organisms/get-started.html" %}
-      <div class="topic-content">
-        <!-- content managed content goes here -->
-=======
-      <section>
-        <div class="section-header">
-          <h2>Get started</h2>
-        </div>
-        <div class="card-container">
-          {% for i in 3|times %}
-            {% include "molecules/item-get-started.html" %}
-          {% endfor %}
-        </div>
-      </section>
       <!-- content managed content goes here -->
       <section>
->>>>>>> db5c43ad
-        {% for block in page.body %}
-          {{ block }}
-        {% endfor %}
+      {% for block in page.body %}
+        {{ block }}
+      {% endfor %}
       </section>
     </div>
     {% with subtopics=self.get_children.specific %}
