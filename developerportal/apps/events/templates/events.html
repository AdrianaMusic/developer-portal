{% extends "base.html" %}
{% load static %}
{% load app_filters %}

{% block body_class %}events{% endblock %}

{% block content %}
  {% static "img/icons/events-white.svg" as page_icon_asset_url %}
  {% include "molecules/header-strip.html" with content=page.title element="h1" page_icon_asset_url=page_icon_asset_url icon_img_class="events-icon" %}

<main role="main">
  {% if page.top_content %}
  <div class="mzp-l-content events-top-content">
    {% for block in page.top_content %}
      {% if block.block_type == 'image' %}
        {% include "molecules/image-block.html" with block=block %}
      {% else %}
        {{ block }}
      {% endif %}
    {% endfor %}
  </div>
  {% endif %}
  {% with page.featured|published as featured %}
    {% if featured %}
<<<<<<< HEAD
      {% include "organisms/four-card-row.html" with items=featured header_text="Featured events" show_domain=False tinted_panel=True %}
=======
      {% include "organisms/four-card-row.html" with items=featured header_text="Featured" show_dates=True show_domain=False tinted_panel=True %}
>>>>>>> 593206fe
    {% endif %}
  {% endwith %}
  <div class="mzp-l-content events-middle-content">
    {% for block in page.body %}
      {% if block.block_type == 'image' %}
        {% include "molecules/image-block.html" with block=block %}
      {% else %}
        {{ block }}
      {% endif %}
    {% endfor %}
  </div>
  <div id="results-list">
    {% include "organisms/filter-list.html" with type="event" resources=events no_resources_message="No relevant events found" hide_pagination=False %}
  </div>
  {% if page.bottom_content %}
  <div class="mzp-l-content events-bottom-content">
    {% for block in page.bottom_content %}
      {% if block.block_type == 'image' %}
        {% include "molecules/image-block.html" with block=block %}
      {% else %}
        {{ block }}
      {% endif %}
    {% endfor %}
  </div>
  {% endif %}
  {% include "organisms/newsletter-signup.html" with compact=True %}
</main>
{% endblock content %}<|MERGE_RESOLUTION|>--- conflicted
+++ resolved
@@ -22,11 +22,7 @@
   {% endif %}
   {% with page.featured|published as featured %}
     {% if featured %}
-<<<<<<< HEAD
-      {% include "organisms/four-card-row.html" with items=featured header_text="Featured events" show_domain=False tinted_panel=True %}
-=======
       {% include "organisms/four-card-row.html" with items=featured header_text="Featured" show_dates=True show_domain=False tinted_panel=True %}
->>>>>>> 593206fe
     {% endif %}
   {% endwith %}
   <div class="mzp-l-content events-middle-content">
