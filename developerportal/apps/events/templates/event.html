{% extends "base.html" %}
{% load static %}
{% load app_filters %}
{% load wagtailcore_tags %}
{% load wagtailimages_tags %}
{% load app_tags %}

{% block body_class %}event{% endblock %}

{% block content %}

{% static "img/icons/events-white.svg" as page_icon_asset_url %}

{% comment %}
We only set safe_label_markup if we want to show the label, but its absence does not break the render
{% endcomment %}
{% if page.is_mozilla_supported_event %}
  {% get_label_html page.support_summary_for_label as safe_label_markup %}
{% endif %}
{% include "molecules/header-strip.html" with page_icon_asset_url=page_icon_asset_url icon_img_class="events-icon" page=page content=page.title element="h1" standfirst=page.summary_meta safe_custom_html=safe_label_markup %}

<div class="mzp-l-content mzp-has-sidebar mzp-l-sidebar-right content-page">
  <main role="main" class="mzp-l-main custom-width">

      {{page.description|richtext}}

      {% if page.description and page.body %} <hr> {% endif %}

      {% for block in page.body %}
        {% if block.block_type == 'image' %}
          {% include "molecules/image-block.html" with block=block %}
        {% else %}
          {{ block }}
        {% endif %}
      {% endfor %}

      <div class="outbound-links">
        <ul>
        {% if page.register_url %}
          <li>
            <a href="{{page.register_url}}" class="mzp-c-button">
              Register
            </a>
          </li>
        {% endif %}
        {% if page.official_website %}
          <li>
            <a href="{{page.official_website}}" class="mzp-c-button">
              Official Website
            </a>
          </li>
        {% endif %}
        {% if page.event_content %}
          <li>
            <a href="{{page.event_content}}" class="mzp-c-button">
              Event Content
            </a>
          </li>
        {% endif %}
        </ul>

        {% include "molecules/resource-share.html" %}
      </div>
  </main>

  <aside class="mzp-l-sidebar custom-width">

    {% comment %}
      specific_link will fall back to None if these are not set and card-event.html
      is ready for this because normally it just uses {% pageurl page %}
    {% endcomment %}

    {% firstof page.event_content page.official_website page.register_url as specific_link %}
    {% include "molecules/cards/card-event.html" with resource=page no_link=True specific_link=specific_link %}

    {% comment %} Also show a streamfield with rich text, buttons, etc all possible {% endcomment %}
    {% for block in page.sidebar %}
      {% if block.block_type == 'image' %}
        {% include "molecules/image-block.html" with block=block %}
      {% else %}
        {{ block }}
      {% endif %}
    {% endfor %}


  </aside>

</div>

<<<<<<< HEAD
<div>
    {% comment %} Supporting content for the Event {% endcomment %}
    {% include "organisms/four-card-row.html" with items=page.extra_content_panel|published header_text=page.extra_content_panel_title show_domain=True tinted_panel=True %}
</div>


{% include "organisms/newsletter-signup.html" %}
=======
  {% include "organisms/newsletter-signup.html" with compact=True %}
>>>>>>> f160471d

{% endblock content %}<|MERGE_RESOLUTION|>--- conflicted
+++ resolved
@@ -87,16 +87,12 @@
 
 </div>
 
-<<<<<<< HEAD
 <div>
     {% comment %} Supporting content for the Event {% endcomment %}
     {% include "organisms/four-card-row.html" with items=page.extra_content_panel|published header_text=page.extra_content_panel_title show_domain=True tinted_panel=True %}
 </div>
 
 
-{% include "organisms/newsletter-signup.html" %}
-=======
-  {% include "organisms/newsletter-signup.html" with compact=True %}
->>>>>>> f160471d
+{% include "organisms/newsletter-signup.html" with compact=True %}
 
 {% endblock content %}