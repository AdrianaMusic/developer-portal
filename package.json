{
  "name": "mozilla-developer-portal",
  "version": "0.0.0",
  "private": true,
  "scripts": {
    "build": "NODE_ENV=production webpack",
    "lint": "eslint --ext .js .",
    "prettier": "prettier --write \"**/*.js\"",
    "test": "npm run lint && jest",
    "watch": "NODE_ENV=development webpack -w"
  },
  "browserslist": [
    "last 1 version",
    "> 0.2%",
    "not dead"
  ],
  "eslintConfig": {
    "extends": [
      "plugin:jsdoc/recommended",
      "airbnb-base",
      "prettier"
    ],
    "env": {
      "browser": true,
      "jest": true
    },
    "globals": {
      "Mzp": "readonly"
    },
    "plugins": [
      "jsdoc"
    ],
    "rules": {
      "jsdoc/require-param-description": 0,
      "jsdoc/require-returns-description": 0
    }
  },
  "prettier": {
    "printWidth": 80,
    "singleQuote": true,
    "trailingComma": "all"
  },
  "dependencies": {
    "js-cookie": "2.2.1"
  },
  "devDependencies": {
    "@mozilla-protocol/core": "11.0.2",
    "@mozilla-protocol/tokens": "5.0.3",
    "autoprefixer": "9.7.6",
    "buble": "0.20.0",
    "buble-loader": "0.5.1",
    "css-loader": "3.5.3",
    "eslint": "6.8.0",
    "eslint-config-airbnb-base": "14.1.0",
    "eslint-config-prettier": "6.11.0",
    "eslint-plugin-import": "2.20.2",
<<<<<<< HEAD
    "eslint-plugin-jsdoc": "22.1.0",
    "eslint-plugin-prettier": "3.1.2",
    "jest": "25.2.7",
    "jest-fetch-mock": "3.0.3",
=======
    "eslint-plugin-jsdoc": "24.0.0",
    "eslint-plugin-prettier": "3.1.3",
    "jest": "25.5.0",
>>>>>>> 3e0a01d1
    "mini-css-extract-plugin": "0.9.0",
    "node-sass": "4.14.0",
    "optimize-css-assets-webpack-plugin": "5.0.3",
    "postcss-loader": "3.0.0",
    "prettier": "2.0.5",
    "sass-loader": "8.0.2",
    "webpack": "4.43.0",
    "webpack-cli": "3.3.11"
  }
}<|MERGE_RESOLUTION|>--- conflicted
+++ resolved
@@ -54,16 +54,10 @@
     "eslint-config-airbnb-base": "14.1.0",
     "eslint-config-prettier": "6.11.0",
     "eslint-plugin-import": "2.20.2",
-<<<<<<< HEAD
-    "eslint-plugin-jsdoc": "22.1.0",
-    "eslint-plugin-prettier": "3.1.2",
-    "jest": "25.2.7",
-    "jest-fetch-mock": "3.0.3",
-=======
     "eslint-plugin-jsdoc": "24.0.0",
     "eslint-plugin-prettier": "3.1.3",
     "jest": "25.5.0",
->>>>>>> 3e0a01d1
+    "jest-fetch-mock": "3.0.3",
     "mini-css-extract-plugin": "0.9.0",
     "node-sass": "4.14.0",
     "optimize-css-assets-webpack-plugin": "5.0.3",
